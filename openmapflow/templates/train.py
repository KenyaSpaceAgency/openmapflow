"""
Example model training script
"""
import warnings
from argparse import ArgumentParser

import matplotlib.pyplot as plt
import pandas as pd
import torch
<<<<<<< HEAD
from cropharvest.bands import BANDS_MAX
=======
import yaml
>>>>>>> 0352766a
from datasets import datasets
from sklearn.metrics import (
    ConfusionMatrixDisplay,
    accuracy_score,
    confusion_matrix,
    f1_score,
    precision_score,
    recall_score,
    roc_auc_score,
)
from torch.utils.data import DataLoader
from tqdm import tqdm
from tsai.models.TransformerModel import TransformerModel

from openmapflow.config import PROJECT
from openmapflow.constants import SUBSET
from openmapflow.pytorch_dataset import PyTorchDataset
from openmapflow.train_utils import generate_model_name, model_path_from_name

try:
    import google.colab  # noqa

    IN_COLAB = True
except ImportError:
    IN_COLAB = False


warnings.simplefilter("ignore", UserWarning)  # TorchScript throws excessive warnings

# ------------ Arguments -------------------------------------
parser = ArgumentParser()
parser.add_argument("--model_name", type=str, default="")
parser.add_argument("--start_month", type=str, default="February")
parser.add_argument("--batch_size", type=int, default=64)
parser.add_argument("--upsample_minority_ratio", type=float, default=0.5)
parser.add_argument("--lr", type=float, default=0.001)
parser.add_argument("--epochs", type=int, default=10)
parser.add_argument("--wandb", dest="wandb", action="store_true")
parser.set_defaults(wandb=False)

args = parser.parse_args().__dict__
start_month: str = args["start_month"]
batch_size: int = args["batch_size"]
upsample_minority_ratio: float = args["upsample_minority_ratio"]
wandb_enabled: bool = args["wandb"]
num_epochs: int = args["epochs"]
lr: int = args["lr"]
model_name: str = args["model_name"]

if wandb_enabled:
    import wandb

# ------------ Dataloaders -------------------------------------
df = pd.concat([d.load_labels() for d in datasets])
train_df = df[df[SUBSET] == "training"].copy()
val_df = df[df[SUBSET] == "validation"].copy()
train_data = PyTorchDataset(
    df=train_df,
    start_month=start_month,
    subset="training",
    upsample_minority_ratio=upsample_minority_ratio,
)
val_data = PyTorchDataset(df=val_df, start_month=start_month, subset="validation")
train_dataloader = DataLoader(train_data, batch_size=batch_size, shuffle=True)
val_dataloader = DataLoader(val_data, batch_size=batch_size, shuffle=False)

# ------------ Model -----------------------------------------
num_timesteps, num_bands = train_data[0][0].shape


class Model(torch.nn.Module):
    def __init__(self):
        super().__init__()
        self.model = TransformerModel(c_in=num_bands, c_out=1)

    def forward(self, x):
        with torch.no_grad():
            x = x / torch.tensor(BANDS_MAX)
            x = x.transpose(2, 1)
        x = self.model(x).squeeze(dim=1)
        x = torch.sigmoid(x)
        return x


device = torch.device("cuda:0" if torch.cuda.is_available() else "cpu")
model = Model().to(device)

# ------------ Model hyperparameters -------------------------------------
params_to_update = model.parameters()
optimizer = torch.optim.Adam(params_to_update, lr=lr)
criterion = torch.nn.BCELoss()

if model_name == "":
    model_name = generate_model_name(val_df=val_df, start_month=start_month)

training_config = {
    "model_name": model_name,
    "model": model.__class__,
    "batch_size": batch_size,
    "num_epochs": num_epochs,
    "lr": lr,
    "optimizer": optimizer.__class__.__name__,
    "loss": criterion.__class__.__name__,
    **train_data.dataset_info,
    **val_data.dataset_info,
}

if wandb_enabled:
    run = wandb.init(project=PROJECT, config=training_config)

lowest_validation_loss = None
metrics = {}
train_batches = 1 + len(train_data) // batch_size
val_batches = 1 + len(val_data) // batch_size

with tqdm(range(num_epochs), desc="Epoch") as tqdm_epoch:
    for epoch in tqdm_epoch:

        # ------------------------ Training ----------------------------------------
        total_train_loss = 0.0
        model.train()
        for x in tqdm(
            train_dataloader,
            total=train_batches,
            desc="Train",
            leave=False,
            disable=IN_COLAB,
        ):
            inputs, labels = x[0].to(device), x[1].to(device)

            # zero the parameter gradients
            optimizer.zero_grad()

            # Get model outputs and calculate loss
            outputs = model(inputs)
            loss = criterion(outputs, labels)
            loss.backward()
            optimizer.step()

            total_train_loss += loss.item() * len(inputs)

        # ------------------------ Validation --------------------------------------
        total_val_loss = 0.0
        y_true = []
        y_score = []
        y_pred = []
        model.eval()
        with torch.no_grad():
            for x in tqdm(
                val_dataloader,
                total=val_batches,
                desc="Validate",
                leave=False,
                disable=IN_COLAB,
            ):
                inputs, labels = x[0].to(device), x[1].to(device)

                # Get model outputs and calculate loss
                outputs = model(inputs)
                loss = criterion(outputs, labels)
                total_val_loss += loss.item() * len(inputs)

                y_true += labels.tolist()
                y_score += outputs.tolist()
                y_pred += (outputs > 0.5).long().tolist()

        # ------------------------ Metrics + Logging -------------------------------
        train_loss = total_train_loss / len(train_data)
        val_loss = total_val_loss / len(val_data)

        if lowest_validation_loss is None or val_loss < lowest_validation_loss:
            lowest_validation_loss = val_loss
            metrics = {
                "accuracy": accuracy_score(y_true, y_pred),
                "f1": f1_score(y_true, y_pred),
                "precision": precision_score(y_true, y_pred),
                "recall": recall_score(y_true, y_pred),
                "roc_auc": roc_auc_score(y_true, y_score),
            }
            metrics = {k: round(float(v), 4) for k, v in metrics.items()}

        tqdm_epoch.set_postfix(loss=val_loss)

        if wandb_enabled:
            cm = confusion_matrix(y_true, y_pred)
            ConfusionMatrixDisplay(cm, display_labels=["Negative", "Positive"]).plot()
            to_log = {
                "train_loss": train_loss,
                "val_loss": val_loss,
                "val_loss_min": lowest_validation_loss,
                "epoch": epoch,
                "accuracy": accuracy_score(y_true, y_pred),
                "f1": f1_score(y_true, y_pred),
                "precision": precision_score(y_true, y_pred),
                "recall": recall_score(y_true, y_pred),
                "roc_auc": roc_auc_score(y_true, y_score),
                "confusion_matrix": wandb.Image(plt),
            }
            wandb.log(to_log)
            plt.close("all")

        # ------------------------ Model saving --------------------------
        if lowest_validation_loss == val_loss:
            sm = torch.jit.script(model)
            model_path = model_path_from_name(model_name=model_name)
            if model_path.exists():
                model_path.unlink()
            sm.save(str(model_path))

print(f"MODEL_NAME={model_name}")
print(yaml.dump(metrics, allow_unicode=True, default_flow_style=False))

if wandb_enabled and run:
    run.finish()
    print(f"Wandb url: {run.url}")<|MERGE_RESOLUTION|>--- conflicted
+++ resolved
@@ -7,11 +7,8 @@
 import matplotlib.pyplot as plt
 import pandas as pd
 import torch
-<<<<<<< HEAD
 from cropharvest.bands import BANDS_MAX
-=======
 import yaml
->>>>>>> 0352766a
 from datasets import datasets
 from sklearn.metrics import (
     ConfusionMatrixDisplay,
